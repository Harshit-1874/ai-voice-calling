# Python cache files
/backend/_pycache__/
*.py[cod]
*$py.class

# Distribution / packaging
dist/
build/
*.egg-info/

# Virtual environment
venv/
env/
.env

# IDE specific files
.idea/
.vscode/
*.swp
*.swo

# Logs
*.log
<<<<<<< HEAD
npm-debug.log*
yarn-debug.log*
yarn-error.log*
pnpm-debug.log*
lerna-debug.log*
.env
.env.*
!.env.example
__pycache__
=======

# Database
*.db
*.sqlite3

# Environment variables
.env
.env.local

# OS specific files
.DS_Store
Thumbs.db
>>>>>>> 55bebd22

node_modules
dist
venv
dist-ssr
*.local

# Editor directories and files
.vscode/*
!.vscode/extensions.json
.idea
.DS_Store
*.suo
*.ntvs*
*.njsproj
*.sln
*.sw?

npm-debug.log*
yarn-debug.log*
yarn-error.log*
pnpm-debug.log*
lerna-debug.log*<|MERGE_RESOLUTION|>--- conflicted
+++ resolved
@@ -21,7 +21,6 @@
 
 # Logs
 *.log
-<<<<<<< HEAD
 npm-debug.log*
 yarn-debug.log*
 yarn-error.log*
@@ -31,20 +30,6 @@
 .env.*
 !.env.example
 __pycache__
-=======
-
-# Database
-*.db
-*.sqlite3
-
-# Environment variables
-.env
-.env.local
-
-# OS specific files
-.DS_Store
-Thumbs.db
->>>>>>> 55bebd22
 
 node_modules
 dist
